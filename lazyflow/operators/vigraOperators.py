import numpy, vigra, h5py

from lazyflow.graph import *
import gc
from lazyflow import roi
import copy

from operators import OpArrayPiper, OpMultiArrayPiper

from generic import OpMultiArrayStacker, getSubKeyWithFlags, popFlagsFromTheKey

import math

from threading import Lock


class OpMultiArrayStackerOld(Operator):
    inputSlots = [MultiInputSlot("Images")]
    outputSlots = [OutputSlot("Output")]

    name = "Multi Array Stacker"
    category = "Misc"

    def notifySubConnect(self, slots, indexes):
        dtypeDone = False        
        c = 0
        for inSlot in self.inputs["Images"]:
            if inSlot.partner is not None:
                if dtypeDone is False:
                    self.outputs["Output"]._dtype = inSlot.dtype
                    self.outputs["Output"]._axistags = copy.copy(inSlot.axistags)
                    if self.outputs["Output"]._axistags.axisTypeCount(vigra.AxisType.Channels) == 0:
                        self.outputs["Output"]._axistags.insertChannelAxis()
                    
                if inSlot.axistags.axisTypeCount(vigra.AxisType.Channels) == 0:
                    c += 1
                else:
                    c += inSlot.shape[inSlot.axistags.channelIndex]
        self.outputs["Output"]._shape = inSlot.shape[:-1] + (c,)    

    
    def getOutSlot(self, slot, key, result):
        cnt = 0
        written = 0
        start, stop = roi.sliceToRoi(key, self.outputs["Output"].shape)
        key = key[:-1]
        requests = []
        for i, inSlot in enumerate(self.inputs['Images']):
            if inSlot.partner is not None:
                req = None
                if inSlot.axistags.axisTypeCount(vigra.AxisType.Channels) == 0:
                    if cnt >= start[-1] and start[-1] + written < stop[-1]:
                        req = inSlot[key].writeInto(result[..., cnt])
                        written += 1
                    cnt += 1
                    
                else:
                    channels = inSlot.shape[inSlot.axistags.channelIndex]
                    if cnt + channels >= start[-1] and start[-1] - cnt < channels and start[-1] + written < stop[-1]:
                        
                        begin = 0
                        if cnt < start[-1]:
                            begin = start[-1] - cnt
                        end = channels
                        if cnt + end > stop[-1]:
                            end -= cnt + end - stop[-1]
                        key_ = key + (slice(begin,end,None),)

                        assert (end <= numpy.array(inSlot.shape)).all()
                        assert (begin < numpy.array(inSlot.shape)).all(), "begin : %r, shape: %r" % (begin, inSlot.shape)
                        req = inSlot[key_].writeInto(result[...,written:written+end-begin])
                        written += end - begin
                    cnt += channels
               
                if req is not None:
                   requests.append(req)
        
        for r in requests:
            r.wait()


class Op5ToMulti(Operator):
    name = "5 Elements to Multislot"
    category = "Misc"

    
    inputSlots = [InputSlot("Input0"),InputSlot("Input1"),InputSlot("Input2"),InputSlot("Input3"),InputSlot("Input4")]
    outputSlots = [MultiOutputSlot("Outputs")]
        
    def notifyConnect(self, slot):
        length = 0
        for slot in self.inputs.values():
            if slot.connected():
                length += 1                

        self.outputs["Outputs"].resize(length)

        i = 0
        for sname in sorted(self.inputs.keys()):
            slot = self.inputs[sname]
            if slot.connected():
                self.outputs["Outputs"][i]._dtype = slot.dtype
                self.outputs["Outputs"][i]._axistags = copy.copy(slot.axistags)
                self.outputs["Outputs"][i]._shape = slot.shape
                i += 1       

    def notifyDisonnect(self, slot):
        self.notifyConnect(None)                        
        
    def getSubOutSlot(self, slots, indexes, key, result):
        i = 0
        for sname in sorted(self.inputs.keys()):
            slot = self.inputs[sname]
            if slot.connected():
                if i == indexes[0]:
                    result[:] = slot[key].allocate().wait()
                    break
                i += 1                

class Op10ToMulti(Op5ToMulti):
    name = "10 Elements to Multislot"
    category = "Misc"

    inputSlots = [InputSlot("Input0"), InputSlot("Input1"),InputSlot("Input2"),InputSlot("Input3"),InputSlot("Input4"),InputSlot("Input5"), InputSlot("Input6"),InputSlot("Input7"),InputSlot("Input8"),InputSlot("Input9")]
    outputSlots = [MultiOutputSlot("Outputs")]


class Op20ToMulti(Op5ToMulti):
    name = "20 Elements to Multislot"
    category = "Misc"

    inputSlots = [InputSlot("Input00"), InputSlot("Input01"),InputSlot("Input02"),InputSlot("Input03"),InputSlot("Input04"),InputSlot("Input05"), InputSlot("Input06"),InputSlot("Input07"),InputSlot("Input08"),InputSlot("Input09"),InputSlot("Input10"), InputSlot("Input11"),InputSlot("Input12"),InputSlot("Input13"),InputSlot("Input14"),InputSlot("Input15"), InputSlot("Input16"),InputSlot("Input17"),InputSlot("Input18"),InputSlot("Input19")]
    outputSlots = [MultiOutputSlot("Outputs")]



class Op50ToMulti(Op5ToMulti):
    
    name = "N Elements to Multislot"
    category = "Misc"

    inputSlots=[]
    for i in xrange(50):
        inputSlots.append(InputSlot("Input%.2d"%(i)))
    outputSlots = [MultiOutputSlot("Outputs")]

    





class OpPixelFeatures(OperatorGroup):
    name="OpPixelFeatures"
    category = "Vigra filter"
    
    inputSlots = [InputSlot("Input"), InputSlot("Matrix"), InputSlot("Scales")]
    outputSlots = [OutputSlot("Output"), OutputSlot("ArrayOfOperators")]
    
    def _createInnerOperators(self):
        # this method must setup the
        # inner operators and connect them (internally)
        
        self.source = OpArrayPiper(self.graph)
        
        self.stacker = OpMultiArrayStacker(self.graph)
        
        self.multi = Op50ToMulti(self.graph)
        
        
        self.stacker.inputs["Images"].connect(self.multi.outputs["Outputs"])
        
        
    def notifyConnectAll(self):
        if self.inputs["Scales"].connected() and self.inputs["Matrix"].connected():

            self.stacker.inputs["Images"].disconnect()
            self.scales = self.inputs["Scales"].value
            self.matrix = self.inputs["Matrix"].value 
            
            if type(self.matrix)!=numpy.ndarray:
                raise RuntimeError("OpPixelFeatures: Please input a numpy.ndarray as 'Matrix'")
            
            dimCol = len(self.scales)
            dimRow = self.matrix.shape[0]
            
            assert dimCol== self.matrix.shape[1], "Please check the matrix or the scales they are not the same"
            assert dimRow==6, "Right now the features are fixed"
    
            oparray = []
            for j in range(dimRow):
                oparray.append([])
    
            i = 0
            for j in range(dimCol):
                oparray[i].append(OpGaussianSmoothing(self.graph))
                oparray[i][j].inputs["Input"].connect(self.source.outputs["Output"])
                oparray[i][j].inputs["sigma"].setValue(self.scales[j])
            i = 1
            for j in range(dimCol):
                oparray[i].append(OpLaplacianOfGaussian(self.graph))
                oparray[i][j].inputs["Input"].connect(self.source.outputs["Output"])
                oparray[i][j].inputs["scale"].setValue(self.scales[j])
            i = 2
            for j in range(dimCol):
                oparray[i].append(OpStructureTensorEigenvalues(self.graph))
                oparray[i][j].inputs["Input"].connect(self.source.outputs["Output"])
                oparray[i][j].inputs["innerScale"].setValue(self.scales[j])
                oparray[i][j].inputs["outerScale"].setValue(self.scales[j]*0.5)
            i = 3
            for j in range(dimCol):   
                oparray[i].append(OpHessianOfGaussianEigenvalues(self.graph))
                oparray[i][j].inputs["Input"].connect(self.source.outputs["Output"])
                oparray[i][j].inputs["scale"].setValue(self.scales[j])
            
            i= 4
            for j in range(dimCol): 
                oparray[i].append(OpGaussianGradientMagnitude(self.graph))
                oparray[i][j].inputs["Input"].connect(self.source.outputs["Output"])
                oparray[i][j].inputs["sigma"].setValue(self.scales[j])
            
            i= 5
            for j in range(dimCol): 
                oparray[i].append(OpDifferenceOfGaussians(self.graph))
                oparray[i][j].inputs["Input"].connect(self.source.outputs["Output"])
                oparray[i][j].inputs["sigma0"].setValue(self.scales[j])            
                oparray[i][j].inputs["sigma1"].setValue(self.scales[j]*0.66)
            

                
            
            
            self.outputs["ArrayOfOperators"][0] = oparray
            
            #disconnecting all Operators
            for i in range(dimRow):
                for j in range(dimCol):
                    self.multi.inputs["Input%02d" %(i*dimRow+j)].disconnect() 
            
            #connect individual operators
            for i in range(dimRow):
                for j in range(dimCol):
                    val=self.matrix[i,j]
                    if val:
                        self.multi.inputs["Input%02d" %(i*dimRow+j)].connect(oparray[i][j].outputs["Output"])
            
            #additional connection with FakeOperator
            if (self.matrix==0).all():
                fakeOp = OpGaussianSmoothing(self.graph)
                fakeOp.inputs["Input"].connect(self.source.outputs["Output"])
                fakeOp.inputs["sigma"].setValue(10)
                self.multi.inputs["Input%02d" %(i*dimRow+j+1)].connect(fakeOp.outputs["Output"])
                self.multi.inputs["Input%02d" %(i*dimRow+j+1)].disconnect() 
                self.stacker.outputs["Output"].shape=()
                return
         
            
            index = len(self.source.outputs["Output"].shape) - 1
            self.stacker.inputs["AxisFlag"].setValue('c')
            self.stacker.inputs["AxisIndex"].setValue(self.source.outputs["Output"]._axistags.index('c'))
            self.stacker.inputs["Images"].connect(self.multi.outputs["Outputs"])
            
    
    def getInnerInputs(self):
        inputs = {}
        inputs["Input"] = self.source.inputs["Input"]
        return inputs
        
    def getInnerOutputs(self):
        outputs = {}
        outputs["Output"] = self.stacker.outputs["Output"]
        return outputs



class OpPixelFeaturesPresmoothed(OperatorGroup):
    name="OpPixelFeaturesPresmoothed"
    category = "Vigra filter"
    
    inputSlots = [MultiInputSlot("Input", level = 1), MultiInputSlot("inputSigmas", level = 1), InputSlot("Matrix"), InputSlot("Scales")]
    outputSlots = [OutputSlot("Output"), OutputSlot("ArrayOfOperators")]
    
    def _createInnerOperators(self):
        # this method must setup the
        # inner operators and connect them (internally)
        
        self.source = OpArrayPiper(self.graph)
        
        self.stacker = OpMultiArrayStacker(self.graph)
        
        self.multi = Op20ToMulti(self.graph)
        
        
        self.stacker.inputs["Images"].connect(self.multi.outputs["Outputs"])

        self._inputSigmas = []
        self._sigma = 0
       
           
    def _bestIndexForScale(self, scale):
        i = 0
        while(i < len(self._inputSigmas) and self._inputSigmas[i] < scale):          
            i += 1
        
        bestIndex = i-1
        bestInputSigma = math.sqrt(scale**2 - self._inputSigmas[bestIndex]**2)
        return bestIndex, bestInputSigma         
       
    def notifyConnectAll(self):

        self._inputSigmas = []            
        for i,s in enumerate(self.inputs["inputSigmas"]):
            self._inputSigmas.append(s.value)
            

        numChannels  = 1
        

        inputSlot = self.inputs["Input"][0]
        if inputSlot.axistags.axisTypeCount(vigra.AxisType.Channels) > 0:
            channelIndex = inputSlot.axistags.channelIndex
            numChannels = inputSlot.shape[channelIndex]
            inShapeWithoutChannels = inputSlot.shape[:-1]
        else:
            inShapeWithoutChannels = inputSlot.shape
                            

        self.stacker.inputs["Images"].disconnect()
        self.scales = self.inputs["Scales"].value
        self.matrix = self.inputs["Matrix"].value 
        
        if type(self.matrix)!=numpy.ndarray:
          raise RuntimeError("OpPixelFeaturesPresmoothed: Please input a numpy.ndarray as 'Matrix'")
        
        dimCol = len(self.scales)
        dimRow = self.matrix.shape[0]
        
        assert dimCol== self.matrix.shape[1], "Please check the matrix or the scales they are not the same"
        assert dimRow==4, "Right now the features are fixed"

        oparray = []
        for j in range(dimCol):
            oparray.append([])

        i = 0
        for j in range(dimCol):
            oparray[i].append(OpGaussianSmoothing(self.graph))
            bestIndex, bestSigma = self._bestIndexForScale(self.scales[j])
            oparray[i][j].inputs["Input"].connect(self.source.outputs["Output"][bestIndex])
            oparray[i][j].inputs["sigma"].setValue(bestSigma)
            print "OpPixelFeaturesPresmoothed : selected index %d with scale %f for scale %d, new sigma: %f" %(bestIndex,self._inputSigmas[bestIndex],self.scales[j],bestSigma)
        i = 1
        for j in range(dimCol):
            oparray[i].append(OpLaplacianOfGaussian(self.graph))
            bestIndex, bestSigma = self._bestIndexForScale(self.scales[j])
            oparray[i][j].inputs["Input"].connect(self.source.outputs["Output"][bestIndex])
            oparray[i][j].inputs["scale"].setValue(bestSigma)
        i = 2
        for j in range(dimCol):
            oparray[i].append(OpHessianOfGaussian(self.graph))
            bestIndex, bestSigma = self._bestIndexForScale(self.scales[j])
            oparray[i][j].inputs["Input"].connect(self.source.outputs["Output"][bestIndex])
            oparray[i][j].inputs["sigma"].setValue(bestSigma)
        i = 3
        for j in range(dimCol):   
            oparray[i].append(OpHessianOfGaussianEigenvalues(self.graph))
            bestIndex, bestSigma = self._bestIndexForScale(self.scales[j])
            oparray[i][j].inputs["Input"].connect(self.source.outputs["Output"][bestIndex])
            oparray[i][j].inputs["scale"].setValue(bestSigma)
        
        self.outputs["ArrayOfOperators"][0] = oparray
        
        #disconnecting all Operators
        for i in range(dimRow):
            for j in range(dimCol):
                self.multi.inputs["Input%02d" %(i*dimRow+j)].disconnect() 
        
        #connect individual operators
        for i in range(dimRow):
            for j in range(dimCol):
                val=self.matrix[i,j]
                if val:
                    self.multi.inputs["Input%02d" %(i*dimRow+j)].connect(oparray[i][j].outputs["Output"])
        
        #additional connection with FakeOperator
        if (self.matrix==0).all():
            fakeOp = OpGaussianSmoothing(self.graph)
            fakeOp.inputs["Input"].connect(self.source.outputs["Output"])
            fakeOp.inputs["sigma"].setValue(10)
            self.multi.inputs["Input%02d" %(i*dimRow+j+1)].connect(fakeOp.outputs["Output"])
            self.multi.inputs["Input%02d" %(i*dimRow+j+1)].disconnect() 
            self.stacker.outputs["Output"].shape=()
            return
     
        
        index = len(self.source.outputs["Output"][0].shape) - 1
        self.stacker.inputs["AxisFlag"].setValue('c')
        self.stacker.inputs["AxisIndex"].setValue(index)
        self.stacker.inputs["Images"].connect(self.multi.outputs["Outputs"])
            
    
    def getInnerInputs(self):
        inputs = {}
        inputs["Input"] = self.source.inputs["Input"]
        return inputs
        
    def getInnerOutputs(self):
        outputs = {}
        outputs["Output"] = self.stacker.outputs["Output"]
        return outputs


def getAllExceptAxis(ndim,index,slicer):
    res= [slice(None, None, None)] * ndim
    res[index] = slicer
    return tuple(res)

class OpBaseVigraFilter(OpArrayPiper):
    inputSlots = [InputSlot("Input"), InputSlot("sigma", stype = "float")]
    outputSlots = [OutputSlot("Output")]    
    
    name = "OpBaseVigraFilter"
    category = "Vigra filter"
    
    vigraFilter = None
    outputDtype = numpy.float32 
    inputDtype = numpy.float32
    supportsOut = True
    window_size=2
    def __init__(self, graph, register = True):
        OpArrayPiper.__init__(self, graph, register = register)
        self.supportsOut = False
        
    def getOutSlot(self, slot, key, result):
        
        kwparams = {}        
        for islot in self.inputs.values():
            if islot.name != "Input":
                kwparams[islot.name] = islot.value
        
        if self.inputs.has_key("sigma"):
            sigma = self.inputs["sigma"].value
        elif self.inputs.has_key("scale"):
            sigma = self.inputs["scale"].value
        elif self.inputs.has_key("sigma1"):
            sigma = self.inputs["sigma1"].value
        elif self.inputs.has_key("innerScale"):
            sigma = self.inputs["innerScale"].value
        
        kwparams['window_size']=self.window_size
            
        largestSigma = sigma*3.5 #ensure enough context for the vigra operators
                
        shape = self.outputs["Output"].shape
        
        axistags = self.inputs["Input"].axistags
        
        channelAxis=self.inputs["Input"].axistags.index('c')
        hasTimeAxis = self.inputs["Input"].axistags.axisTypeCount(vigra.AxisType.Time)
        timeAxis=self.inputs["Input"].axistags.index('t')

        subkey = popFlagsFromTheKey(key,axistags,'c')
        subshape=popFlagsFromTheKey(shape,axistags,'c')
        at2 = copy.copy(axistags)
        at2.dropChannelAxis()
        subshape=popFlagsFromTheKey(subshape,at2,'t')
        subkey = popFlagsFromTheKey(subkey,at2,'t')
        
        oldstart, oldstop = roi.sliceToRoi(key, shape)
        
        start, stop = roi.sliceToRoi(subkey,subkey)
        newStart, newStop = roi.extendSlice(start, stop, subshape, largestSigma)
        readKey = roi.roiToSlice(newStart, newStop)
        
        
        writeNewStart = start - newStart
        writeNewStop = writeNewStart +  stop - start
        
        if (writeNewStart == 0).all() and (newStop == writeNewStop).all():
            fullResult = True
        else:
            fullResult = False
        
        writeKey = roi.roiToSlice(writeNewStart, writeNewStop)
        writeKey = list(writeKey)
        writeKey.insert(channelAxis, slice(None,None,None))
        writeKey = tuple(writeKey)         
                
        channelsPerChannel = self.resultingChannels()
        
        
        
        i2 = 0          
        for i in range(int(numpy.floor(1.0 * oldstart[channelAxis]/channelsPerChannel)),int(numpy.ceil(1.0 * oldstop[channelAxis]/channelsPerChannel))):
            treadKey=list(readKey)
            
            if hasTimeAxis:
                treadKey.insert(timeAxis, key[timeAxis])
            
            treadKey.insert(channelAxis, slice(i,i+1,None))
            treadKey=tuple(treadKey)

            req = self.inputs["Input"][treadKey].allocate()
            t = req.wait()
            
            t = numpy.require(t, dtype=self.inputDtype)
            
            t = t.view(vigra.VigraArray)
            t.axistags = copy.copy(axistags)
            t = t.insertChannelAxis()
            

            sourceBegin = 0
            if oldstart[channelAxis] > i * channelsPerChannel:
                sourceBegin = oldstart[channelAxis] - i * channelsPerChannel
            sourceEnd = channelsPerChannel
            if oldstop[channelAxis] < (i+1) * channelsPerChannel:
                sourceEnd = channelsPerChannel - ((i+1) * channelsPerChannel - oldstop[channelAxis])
            
            destBegin = i2
            destEnd = i2 + sourceEnd - sourceBegin
            
            if channelsPerChannel>1:
                tkey=getAllExceptAxis(len(shape),channelAxis,slice(destBegin,destEnd,None))                   
                resultArea = result[tkey]
            else:
                tkey=getAllExceptAxis(len(shape),channelAxis,slice(i2,i2+1,None)) 
                resultArea = result[tkey]

            
            for step,image in enumerate(t.timeIter()):
                temp = self.vigraFilter(image, **kwparams)
                temp=temp[writeKey]
                nChannelAxis = channelAxis - 1
                if timeAxis > channelAxis:
                    nChannelAxis = channelAxis 
                twriteKey=getAllExceptAxis(temp.ndim, nChannelAxis, slice(sourceBegin,sourceEnd,None))
                
                if hasTimeAxis > 0:
                    tresKey  = getAllExceptAxis(resultArea.ndim, timeAxis, step)
                else:
                    tresKey  = slice(None, None,None)
                
                #print tresKey, twriteKey, resultArea.shape, temp.shape
                try:
                    resultArea[tresKey] = temp[twriteKey]
                except:
                    print resultArea.shape,  tresKey, temp.shape, twriteKey
                    print "step, t.shape", step, t.shape, timeAxis
                    assert 1==2
                
            i2 += channelsPerChannel

            
    def notifyConnectAll(self):
        numChannels  = 1
        inputSlot = self.inputs["Input"]
        if inputSlot.axistags.axisTypeCount(vigra.AxisType.Channels) > 0:
            channelIndex = self.inputs["Input"].axistags.channelIndex
            numChannels = self.inputs["Input"].shape[channelIndex]
            inShapeWithoutChannels = popFlagsFromTheKey( self.inputs["Input"].shape,self.inputs["Input"].axistags,'c')
        else:
            inShapeWithoutChannels = inputSlot.shape
            channelIndex = len(inputSlot.shape)
                
        self.outputs["Output"]._dtype = self.outputDtype
        p = self.inputs["Input"].partner
        at = copy.copy(inputSlot.axistags)

        if at.axisTypeCount(vigra.AxisType.Channels) == 0:
            at.insertChannelAxis()
            
        self.outputs["Output"]._axistags = at 
        
        channelsPerChannel = self.resultingChannels()
        inShapeWithoutChannels = list(inShapeWithoutChannels)
        inShapeWithoutChannels.insert(channelIndex,numChannels * channelsPerChannel)        
        self.outputs["Output"]._shape = tuple(inShapeWithoutChannels)
        
        if self.outputs["Output"]._axistags.axisTypeCount(vigra.AxisType.Channels) == 0:
            self.outputs["Output"]._axistags.insertChannelAxis()


    def resultingChannels(self):
        raise RuntimeError('resultingChannels() not implemented')
        

#difference of Gaussians
def differenceOfGausssians(image,sigma0, sigma1,window_size, out = None):
    """ difference of gaussian function""" 
<<<<<<< HEAD
    print "differenceOfGausssians: shape=%r, axistags=%r, sigma0=%r, sigma1=%r" % (image.shape, image.axistags, sigma0, sigma1)     
=======
    #print "differenceOfGausssians: shape=%r, axistags=%r, sigma0=%r, sigma1=%r" % (image.shape, image.axistags, sigma0, sigma1)     
>>>>>>> 4cf6e67d
    return (vigra.filters.gaussianSmoothing(image,sigma0,window_size=window_size)-vigra.filters.gaussianSmoothing(image,sigma1,window_size=window_size))


def firstHessianOfGaussianEigenvalues(image, sigmas):
    return vigra.filters.hessianOfGaussianEigenvalues(image, sigmas)[...,0]

def coherenceOrientationOfStructureTensor(image,sigma0, sigma1, out = None):
    """
    coherence Orientation of Structure tensor function:
    input:  M*N*1ch VigraArray
            sigma corresponding to the inner scale of the tensor
            scale corresponding to the outher scale of the tensor
    
    output: M*N*2 VigraArray, the firest channel correspond to coherence
                              the second channel correspond to orientation
    """
    
    #FIXME: make more general
    
    #assert image.spatialDimensions==2, "Only implemented for 2 dimensional images"
    assert len(image.shape)==2 or (len(image.shape)==3 and image.shape[2] == 1), "Only implemented for 2 dimensional images"
    
    st=vigra.filters.structureTensor(image, sigma0, sigma1)
    i11=st[:,:,0]
    i12=st[:,:,1]
    i22=st[:,:,2]
    
    if out is not None:
        assert out.shape[0] == image.shape[0] and out.shape[1] == image.shape[1] and out.shape[2] == 2
        res = out
    else:
        res=numpy.ndarray((image.shape[0],image.shape[1],2))
    
    res[:,:,0]=numpy.sqrt( (i22-i11)**2+4*(i12**2))/(i11-i22)
    res[:,:,1]=numpy.arctan(2*i12/(i22-i11))/numpy.pi +0.5
    
    
    return res



class OpDifferenceOfGaussians(OpBaseVigraFilter):
    name = "DifferenceOfGaussians"
    vigraFilter = staticmethod(differenceOfGausssians)
    outputDtype = numpy.float32 
    supportsOut = False
    inputSlots = [InputSlot("Input"), InputSlot("sigma0", stype = "float"), InputSlot("sigma1", stype = "float")]
    
    def resultingChannels(self):
        return 1

class OpCoherenceOrientation(OpBaseVigraFilter):
    name = "CoherenceOrientationOfStructureTensor"
    vigraFilter = staticmethod(coherenceOrientationOfStructureTensor)
    outputDtype = numpy.float32 
    inputSlots = [InputSlot("Input"), InputSlot("sigma0", stype = "float"), InputSlot("sigma1", stype = "float")]
    
    def resultingChannels(self):
        return 2    


class OpGaussianSmoothing(OpBaseVigraFilter):
    name = "GaussianSmoothing"
    vigraFilter = staticmethod(vigra.filters.gaussianSmoothing)
    outputDtype = numpy.float32 
        

    def resultingChannels(self):
        return 1

    
    def notifyConnectAll(self):
        OpBaseVigraFilter.notifyConnectAll(self)

    
class OpHessianOfGaussianEigenvalues(OpBaseVigraFilter):
    name = "HessianOfGaussianEigenvalues"
    vigraFilter = staticmethod(vigra.filters.hessianOfGaussianEigenvalues)
    outputDtype = numpy.float32 
    inputSlots = [InputSlot("Input"), InputSlot("scale", stype = "float")]

    def resultingChannels(self):
        temp = self.inputs["Input"].axistags.axisTypeCount(vigra.AxisType.Space)
        return temp


class OpStructureTensorEigenvalues(OpBaseVigraFilter):
    name = "StructureTensorEigenvalues"
    vigraFilter = staticmethod(vigra.filters.structureTensorEigenvalues)
    outputDtype = numpy.float32 
    inputSlots = [InputSlot("Input"), InputSlot("innerScale", stype = "float"),InputSlot("outerScale", stype = "float")]

    def resultingChannels(self):
        temp = self.inputs["Input"].axistags.axisTypeCount(vigra.AxisType.Space)
        return temp
    


class OpHessianOfGaussianEigenvaluesFirst(OpBaseVigraFilter):
    name = "First Eigenvalue of Hessian Matrix"
    vigraFilter = staticmethod(firstHessianOfGaussianEigenvalues)
    outputDtype = numpy.float32 
    supportsOut = False
    inputSlots = [InputSlot("Input"), InputSlot("scale", stype = "float")]

    def resultingChannels(self):
        return 1



class OpHessianOfGaussian(OpBaseVigraFilter):
    name = "HessianOfGaussian"
    vigraFilter = staticmethod(vigra.filters.hessianOfGaussian)
    outputDtype = numpy.float32 

    def resultingChannels(self):
        temp = self.inputs["Input"].axistags.axisTypeCount(vigra.AxisType.Space)*(self.inputs["Input"].axistags.axisTypeCount(vigra.AxisType.Space) + 1) / 2
        return temp
    
class OpGaussianGradientMagnitude(OpBaseVigraFilter):
    name = "GaussianGradientMagnitude"
    vigraFilter = staticmethod(vigra.filters.gaussianGradientMagnitude)
    outputDtype = numpy.float32 

    def resultingChannels(self):
        
        return 1

class OpLaplacianOfGaussian(OpBaseVigraFilter):
    name = "LaplacianOfGaussian"
    vigraFilter = staticmethod(vigra.filters.laplacianOfGaussian)
    outputDtype = numpy.float32 
    supportsOut = False
    inputSlots = [InputSlot("Input"), InputSlot("scale", stype = "float")]

    
    def resultingChannels(self):
        return 1

class OpOpening(OpBaseVigraFilter):
    name = "Opening"
    vigraFilter = staticmethod(vigra.filters.multiGrayscaleOpening)
    outputDtype = numpy.float32
    inputDtype = numpy.float32

    def resultingChannels(self):
        return 1

class OpClosing(OpBaseVigraFilter):
    name = "Closing"
    vigraFilter = staticmethod(vigra.filters.multiGrayscaleClosing)
    outputDtype = numpy.float32
    inputDtype = numpy.float32

    def resultingChannels(self):
        return 1

class OpErosion(OpBaseVigraFilter):
    name = "Erosion"
    vigraFilter = staticmethod(vigra.filters.multiGrayscaleErosion)
    outputDtype = numpy.float32
    inputDtype = numpy.float32

    def resultingChannels(self):
        return 1

class OpDilation(OpBaseVigraFilter):
    name = "Dilation"
    vigraFilter = staticmethod(vigra.filters.multiGrayscaleDilation)
    outputDtype = numpy.float32
    inputDtype = numpy.float32

    def resultingChannels(self):
        return 1



class OpImageReader(Operator):
    name = "Image Reader"
    category = "Input"
    
    inputSlots = [InputSlot("Filename", stype = "filestring")]
    outputSlots = [OutputSlot("Image")]
    
    def notifyConnectAll(self):
        filename = self.inputs["Filename"].value

        if filename is not None:
            info = vigra.impex.ImageInfo(filename)
            
            oslot = self.outputs["Image"]
            oslot._shape = info.getShape()
            oslot._dtype = info.getDtype()
            oslot._axistags = info.getAxisTags()
        else:
            oslot = self.outputs["Image"]
            oslot._shape = None
            oslot._dtype = None
            oslot._axistags = None

    def getOutSlot(self, slot, key, result):
        filename = self.inputs["Filename"].value
        temp = vigra.impex.readImage(filename)

        result[:] = temp[key]
        #self.outputs["Image"][:]=temp[:]
    
import glob
class OpFileGlobList(Operator):
    name = "Glob filenames to 1D-String Array"
    category = "Input"
    
    inputSlots = [InputSlot("Globstring", stype = "string")]
    outputSlots = [MultiOutputSlot("Filenames", stype = "filestring")]
    
    def notifyConnectAll(self):
        globstring = self.inputs["Globstring"].value
        
        self.filenames = glob.glob(globstring)        
        
        oslot = self.outputs["Filenames"]
        oslot.resize(len(self.filenames))
        for slot in oslot:
            slot._shape = (1,)
            slot._dtype = object
            slot._axistags = None
    
    def getSubOutSlot(self, slots, indexes, key, result):
        result[0] = self.filenames[indexes[0]]
    
    
    
    
    
class OpOstrichReader(Operator):
    name = "Ostrich Reader"
    category = "Input"
    
    inputSlots = []
    outputSlots = [OutputSlot("Image")]

    
    
    def __init__(self, g):
        Operator.__init__(self,g)
        #filename = self.filename = "/home/lfiaschi/graph-christoph/tests/ostrich.jpg"
        filename = self.filename = "/home/cstraehl/Projects/eclipse-workspace/graph/tests/ostrich.jpg"
        info = vigra.impex.ImageInfo(filename)
        
        oslot = self.outputs["Image"]
        oslot._shape = info.getShape()
        oslot._dtype = info.getDtype()
        oslot._axistags = info.getAxisTags()
    
    def getOutSlot(self, slot, key, result):
        temp = vigra.impex.readImage(self.filename)
        result[:] = temp[key]


class OpImageWriter(Operator):
    name = "Image Writer"
    category = "Output"
    
    inputSlots = [InputSlot("Filename", stype = "filestring" ), InputSlot("Image")]
    
    def notifyConnectAll(self):
        filename = self.inputs["Filename"].value

        imSlot = self.inputs["Image"]
        
        assert len(imSlot.shape) == 2 or len(imSlot.shape) == 3, "OpImageWriter: wrong image shape %r vigra can only write 2D images, with 1 or 3 channels" %(imSlot.shape,)

        axistags = copy.copy(imSlot.axistags)
        
        image = numpy.ndarray(imSlot.shape, dtype=imSlot.dtype)
        
        def closure(result):
            dtype = imSlot.dtype
            vimage = vigra.VigraArray(image, dtype = dtype, axistags = axistags)
            vigra.impex.writeImage(image, filename)

        self.inputs["Image"][:].writeInto(image).notify(closure)
    

class OpH5Reader(Operator):
    name = "H5 File Reader"
    category = "Input"
    
    inputSlots = [InputSlot("Filename", stype = "filestring"), InputSlot("hdf5Path", stype = "string")]
    outputSlots = [OutputSlot("Image")]
    
        
    def notifyConnectAll(self):
        filename = self.inputs["Filename"].value
        hdf5Path = self.inputs["hdf5Path"].value
        
        f = h5py.File(filename, 'r')
    
        d = f[hdf5Path]
        
        
        self.outputs["Image"]._dtype = d.dtype
        self.outputs["Image"]._shape = d.shape
        
        if len(d.shape) == 2:
            axistags=vigra.AxisTags(vigra.AxisInfo('x',vigra.AxisType.Space),vigra.AxisInfo('y',vigra.AxisType.Space))   
        else:
            axistags= vigra.VigraArray.defaultAxistags(len(d.shape))
        self.outputs["Image"]._axistags=axistags
        self.f=f
        self.d=self.f[hdf5Path]    
        
        
        #f.close()
        
        #FOR DEBUG DUMPING REQUEST TO A FILE
        #import os
        #logfile='readerlog.txt'
        #if os.path.exists(logfile): os.remove(logfile)
        
        #self.ff=open(logfile,'a')
        
        
    def getOutSlot(self, slot, key, result):
        filename = self.inputs["Filename"].value
        hdf5Path = self.inputs["hdf5Path"].value
        
        #f = h5py.File(filename, 'r')
    
        #d = f[hdf5Path]
        
        
        
        
        
        result[:] = self.d[key]
        #f.close()
        
        #Debug DUMPING REQUEST TO FILE
        #start,stop=roi.sliceToRoi(key,self.d.shape)
        #dif=numpy.array(stop)-numpy.array(start)
        
        #self.ff.write(str(start)+'   '+str(stop)+'   ***  '+str(dif)+' \n')
        

        
class OpH5Writer(Operator):
    name = "H5 File Writer"
    category = "Output"
    
    inputSlots = [InputSlot("Filename", stype = "filestring"), InputSlot("hdf5Path", stype = "string"), InputSlot("Image")]
    outputSlots = [OutputSlot("WriteImage")]

    def notifyConnectAll(self):        
        self.outputs["WriteImage"]._shape = (1,)
        self.outputs["WriteImage"]._dtype = object
#            filename = self.inputs["Filename"][0].allocate().wait()[0]
#            hdf5Path = self.inputs["hdf5Path"][0].allocate().wait()[0]
#
#            imSlot = self.inputs["Image"]
#            
#            axistags = copy.copy(imSlot.axistags)
#            
#            image = numpy.ndarray(imSlot.shape, dtype=imSlot.dtype)
#                        
#            def closure():
#                f = h5py.File(filename, 'w')
#                g = f
#                pathElements = hdf5Path.split("/")
#                for s in pathElements[:-1]:
#                    g = g.create_group(s)
#                g.create_dataset(pathElements[-1],data = image)
#                f.close()
#    
#            self.inputs["Image"][:].writeInto(image).notify(closure)
    
    def getOutSlot(self, slot, key, result):
        filename = self.inputs["Filename"].value
        hdf5Path = self.inputs["hdf5Path"].value

        imSlot = self.inputs["Image"]
        
        axistags = copy.copy(imSlot.axistags)
        
        image = numpy.ndarray(imSlot.shape, dtype=imSlot.dtype)
                    

        self.inputs["Image"][:].writeInto(image).wait()
        
        
        f = h5py.File(filename, 'w')
        g = f
        pathElements = hdf5Path.split("/")
        for s in pathElements[:-1]:
            g = g.create_group(s)
        g.create_dataset(pathElements[-1],data = image)
        f.close()
        
        result[0] = True
        
        
        
class OpH5WriterBigDataset(Operator):
    name = "H5 File Writer BigDataset"
    category = "Output"
    
    inputSlots = [InputSlot("Filename", stype = "filestring"), InputSlot("hdf5Path", stype = "string"), InputSlot("Image")]
    outputSlots = [OutputSlot("WriteImage")]

    def notifyConnectAll(self):    
        self.outputs["WriteImage"]._shape = (1,)
        self.outputs["WriteImage"]._dtype = object
        
        
        
        filename = self.inputs["Filename"].value
        import os
        if os.path.exists(filename): os.remove(filename)
        
        hdf5Path = self.inputs["hdf5Path"].value
        self.f = h5py.File(filename, 'w')
        
        g=self.f
        pathElements = hdf5Path.split("/")
        for s in pathElements[:-1]:
            g = g.create_group(s)
        
        shape=self.inputs['Image'].shape
        
        self.d=g.create_dataset(pathElements[-1],shape=shape,dtype=numpy.float32, chunks=(1,128,128,1,1),\
                                compression='gzip', compression_opts=4)

    
    def getOutSlot(self, slot, key, result):
        
        requests=self.computeRequests()
        
        
        imSlot = self.inputs["Image"]
        
        tmp=[]
                    
        for r in requests:
            
            tmp.append(self.inputs["Image"][r].allocate())
         
        for i,t in enumerate(tmp):
            r=requests[i]
            self.d[r]=t.wait()
            print "request ", i, "out of ", len(tmp), "executed"
        result[0] = True
        
        
    def computeRequests(self):
        
        #TODO: reimplement the request better
        shape=numpy.asarray(self.inputs['Image'].shape)
        

        shift=numpy.asarray((10,200,200,64,10))
        shift=numpy.minimum(shift,shape)
        start=numpy.asarray([0]*len(shape))
        
        
        
        
        stop=shift
        reqList=[]
        
        #shape = shape - (numpy.mod(numpy.asarray(shape), 
        #                  shift))
        from itertools import product
        
        for indices in product(*[range(0, stop, step) 
                        for stop,step in zip(shape, shift)]):
                            
                            start=numpy.asarray(indices)
                            stop=numpy.minimum(start+shift,shape)
                            reqList.append(roiToSlice(start,stop))
        
     
        
        
   
        
        return reqList
    
    def close(self):
        self.f.close()
        
        
        
        
        
        
                

class OpH5ReaderBigDataset(Operator):
    
    name = "H5 File Reader For Big Datasets"
    category = "Input"
    
    inputSlots = [InputSlot("Filenames"), InputSlot("hdf5Path", stype = "string")]
    outputSlots = [OutputSlot("Output")]
    
    def __init__(self, graph):
        Operator.__init__(self, graph)
        
        self._lock = Lock()
        
    def notifyConnectAll(self):
        filename = str(self.inputs["Filenames"].value[0])
        hdf5Path = self.inputs["hdf5Path"].value
        
        f = h5py.File(filename, 'r')
    
        d = f[hdf5Path]
        
        self.shape=d.shape
        
        self.outputs["Output"]._dtype = d.dtype
        self.outputs["Output"]._shape = d.shape
        
        if len(d.shape) == 5:
            axistags= vigra.VigraArray.defaultAxistags('txyzc')
        else:
            raise RuntimeError("OpH5ReaderBigDataset: Not implemented for shape=%r" % d.shape)
        self.outputs["Output"]._axistags=axistags
            
        f.close()
        
        self.F=[]
        self.D=[]
        self.ChunkList=[]
        
        for filename in self.inputs["Filenames"].value:
            filename = str(filename)
            f=h5py.File(filename, 'r')
            d=f[hdf5Path]
            
            assert (numpy.array(self.shape)==numpy.array(self.shape)).all(), "Some files have a different shape, this is not allowed man!"
            
            
            self.ChunkList.append(d.chunks)
            self.F.append(f)
            self.D.append(d)
        
    def getOutSlot(self, slot, key, result):
        filenames = self.inputs["Filenames"].value
        
        hdf5Path = self.inputs["hdf5Path"].value
        F=[]
        D=[]
        ChunkList=[]
        
        start,stop=sliceToRoi(key,self.shape)
        diff=numpy.array(stop)-numpy.array(start)

        maxError=sys.maxint
        index=0

        self._lock.acquire()
        #lock access to self.ChunkList,
        #               self.D
        for i,chunks in enumerate(self.ChunkList):
            cs = numpy.array(chunks)
            
            error = numpy.sum(numpy.abs(diff -cs))
            if error<maxError:
                index = i
                maxError = error
        
        result[:]=self.D[index][key]
        self._lock.release()
    """
    def notifyDisconnect(self, slot):
        for f in self.F:
            f.close()
        self.D=[]
        self.ChunkList=[]
    """


class OpH5ReaderSmoothedDataset(Operator):
    
    name = "H5FileReaderForMultipleScaleDatasets"
    category = "Input"
    
    inputSlots = [InputSlot("Filenames"), InputSlot("hdf5Path", stype = "string")]
    outputSlots = [MultiOutputSlot("Outputs"),MultiOutputSlot("Sigmas")]
    
        
    def notifyConnectAll(self):
        
        #get the shape and other stuff from the first dataset
        self.sigmas=[]
        self.shape=None
        self._setTheOutPutSlotsAndSigmas()    
        
        
        #get the chunks and the references to the files for all other datasets
        self.ChunkList=[]
        self.D=[]
        self.F=[]
        
        self._setChunksAndDatasets()
            
    def getSubOutSlot(self, slots, indexes, key, result):
        
        slot=slots[0]
        index=indexes[0]
        
        if slot.name=='Outputs':
            indexFile=self._getFileIndex(key)
            result[:]=self.D[indexFile][index][key]
        elif slot.name=='Sigmas':
            result[:]=self.sigmas[index]
           
          
    def _setTheOutPutSlotsAndSigmas(self):
        firstfile = self.inputs["Filenames"].value[0]
        print "GUAGA",firstfile
        
        hdf5Path = self.inputs["hdf5Path"].value
        
        f = h5py.File(firstfile, 'r')
        g = f[hdf5Path]
        
        count=len(g.keys())
        self.outputs['Outputs'].resize(count)
        self.outputs['Sigmas'].resize(count)
        
        self.shape=f['volume/data'].shape
        
        for i,el in enumerate(sorted(g.keys())):
            self.outputs["Sigmas"][i]._dtype = numpy.float32
            self.outputs["Sigmas"][i]._shape = (1,)
            self.sigmas.append(g[el].attrs['sigma'])
            self.outputs["Outputs"][i]._dtype = g[el].dtype
            self.outputs["Outputs"][i]._shape = g[el].shape
            if len(g[el].shape):
                self.outputs["Outputs"][i]._axistags=vigra.VigraArray.defaultAxistags('txyzc')
            else:
                raise RuntimeError("OpH5ReaderSmoothedDataset: not implemented for non 5d dataset due to non serialization of axistags")
        f.close()
    
    def _setChunksAndDatasets(self):
        hdf5Path = self.inputs["hdf5Path"].value
        for filename in self.inputs["Filenames"].value:
            f=h5py.File(filename, 'r')
            self.F.append(f)
            g=f[hdf5Path]
            tmplist=[]
            self.ChunkList.append(f['volume/data'].chunks)
            for i,el in enumerate(sorted(g.keys())):
                assert (g[el].attrs['sigma'] in self.sigmas), "A new unexpected sigma was found %s %s" %(g[el].attr['sigma'],self.sigmas) 
                assert (g[el].chunks==self.ChunkList[-1]), "chunks are not consistent through the dataset %s %s"%(g[el].chunks,self.ChunkList[-1])
                assert (g[el].shape==self.shape), "shape is not consistent"
                tmplist.append(g[el])
            
            self.D.append(tmplist)
    
    def _getFileIndex(self,key):
        start,stop=sliceToRoi(key,self.shape)
        diff=numpy.array(stop)-numpy.array(start)
        maxError=sys.maxint
        indexFile=0
        for i,chunks in enumerate(self.ChunkList):
               cs = numpy.array(chunks)
        
               error = numpy.sum(numpy.abs(diff -cs))
               if error<maxError:
                   indexFile = i
                   maxError = error
        
        return indexFile
    
                
                
           
        
        <|MERGE_RESOLUTION|>--- conflicted
+++ resolved
@@ -588,11 +588,6 @@
 #difference of Gaussians
 def differenceOfGausssians(image,sigma0, sigma1,window_size, out = None):
     """ difference of gaussian function""" 
-<<<<<<< HEAD
-    print "differenceOfGausssians: shape=%r, axistags=%r, sigma0=%r, sigma1=%r" % (image.shape, image.axistags, sigma0, sigma1)     
-=======
-    #print "differenceOfGausssians: shape=%r, axistags=%r, sigma0=%r, sigma1=%r" % (image.shape, image.axistags, sigma0, sigma1)     
->>>>>>> 4cf6e67d
     return (vigra.filters.gaussianSmoothing(image,sigma0,window_size=window_size)-vigra.filters.gaussianSmoothing(image,sigma1,window_size=window_size))
 
 
